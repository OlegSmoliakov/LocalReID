--- conflicted
+++ resolved
@@ -232,15 +232,7 @@
         return None
 
     def check_among_local(self, threshold=0.8):
-<<<<<<< HEAD
         persons = self.new_persons.copy()
-=======
-        persons = {
-            idx: person
-            for idx, person in self.persons.items()
-            if person.track.state != TrackState.Active
-        }
->>>>>>> c70ecde9
         response = self.check_among_detected(persons, threshold)
         try:
             changes: dict[int, dict[int, float]] = response["changes"]
@@ -255,11 +247,7 @@
         except KeyError:
             return False
 
-<<<<<<< HEAD
     def check_among_detected(self, persons_from_second_cam: dict[int, Person], threshold=0.69):
-=======
-    def check_among_detected(self, persons_from_second_cam: dict[int, Person], threshold=0.67):
->>>>>>> c70ecde9
         changes = {}
         for probe_id, probe in persons_from_second_cam.items():
             cv2.imwrite(f"cache/second_cam_person_{probe_id}.png", probe.img)  # for debug only
