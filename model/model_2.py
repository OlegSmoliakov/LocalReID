--- conflicted
+++ resolved
@@ -102,15 +102,7 @@
         )
 
         tracks = self.sort_sfsort(results)
-<<<<<<< HEAD
-        # if len(tracks) > 0:
-        #     max_val = max(tracks[:, 1]) + 1
-        # else:
-        #     max_val = 0
-        # if max_val > len(self.active_persons):
-=======
         # if len(tracks) > 0 and (max(tracks[:, 1]) + 1) > len(self.active_persons):
->>>>>>> 96d7d08f
         self.reid(frame, tracks)
 
         marked_frame = self.draw_tracks(frame.copy(), tracks)
@@ -125,21 +117,11 @@
             if cv2.waitKey(1) & 0xFF == ord("q"):
                 return self.release_resources()
 
-<<<<<<< HEAD
         persons_to_send = {}
-        new_persons = self.new_persons.copy()
-        for track_id, person in new_persons.items():
+        for track_id, person in self.new_persons.items():
             # wait for N frames before compare new persons
             N = 15
             if self.tracker.frame_no - person.last_frame > N:
-=======
-        new_persons = self.new_persons.copy()
-        persons_to_send = {}
-        for track_id, person in new_persons.items():
-            # wait for N frames before compare new persons
-            N = 15
-            if self.tracker.frame_no - person.last_frame == N:
->>>>>>> 96d7d08f
                 persons_to_send[track_id] = self.new_persons[track_id]
 
         return persons_to_send
@@ -248,11 +230,7 @@
     def check_among_detected(self, second_cam_persons: dict[int, Person]):
         changes = []
 
-<<<<<<< HEAD
-        for new_person_id, new_person in new_persons.items():
-=======
         for new_person_id, new_person in second_cam_persons.items():
->>>>>>> 96d7d08f
             cv2.imwrite(f"cache/second_cam_person_{new_person_id}.png", new_person.img)
 
             for person_id, person in self.active_persons.items():
